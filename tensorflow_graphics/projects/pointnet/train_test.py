--- conflicted
+++ resolved
@@ -19,15 +19,8 @@
 
 import tensorflow_datasets as tfds
 
-<<<<<<< HEAD
-def make_fake_batch(dimension_1, dimension_2):
-  points = tf.random.normal((dimension_1, dimension_2, 3))
-  label = tf.random.uniform((dimension_1,), minval=0, maxval=40, dtype=tf.int32)
-  return points, label
-=======
 from tensorflow_graphics.datasets import testing
 from tensorflow_graphics.util import test_case
->>>>>>> 029031b2
 
 
 class TrainTest(test_case.TestCase):
